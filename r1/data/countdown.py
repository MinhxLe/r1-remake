from typing import TypedDict

from r1 import os_utils
import re
from r1.data.core import Split, Chat
from datasets import load_dataset
import math
from dataclasses import dataclass


class Task(TypedDict):
    nums: list[int]
    target: int


class ExtraInfo(TypedDict):
    idx: int


class DatasetRow(TypedDict):
    prompt: str | list[Chat]
    task: Task
    extra_info: ExtraInfo


@dataclass
class Response:
    answer: str
    rationale: str | None


def _create_prompt(task: Task) -> str:
    nums, target = task["nums"], task["target"]
    return f"""You area a helpful assistant. You will think about the reasoning process for the problem and then provides the user with the answer.Using the numbers {nums}, create an equation that equals {target}. You can use basic arithmetic operations (+, -, *, /) and each number can only be used once. Show your work in <think> </think> tags and return the final answer in <answer> </answer> tags - for example <answer> (1 + 2) / 3 </answer>."""


def _create_instruct_prompt(task: Task) -> list[Chat]:
    nums, target = task["nums"], task["target"]
    return [
        dict(
            role="system",
            content="You are a helpful assistant. You first think about the reasoning process and then provide the user with the final answer.",
        ),
        dict(
            role="user",
            content=f"Using the numbers {nums}, create an equation that equals {target}. You can use basic arithmetic operations (+, -, *, /) and each number can only be used once. Show your work in <think> </think> tags. And return the final answer in <answer> </answer> tags, for example <answer> (1 + 2) / 3 </answer>.",
        ),
    ]


def extract_response(response_str) -> Response | None:
    answer_pattern = r"<answer>(.*?)</answer>"
    match = re.finditer(answer_pattern, response_str, re.DOTALL)
    matches = list(match)
    if len(matches) == 1:
        answer = matches[-1].group(1).strip()
    else:
        answer = None

    rationale_pattern = r"<think>(.*?)</think>"
    match = re.finditer(rationale_pattern, response_str, re.DOTALL)
    matches = list(match)
    if len(matches) == 1:
        rationale = matches[-1].group(1).strip()
    else:
        rationale = None
    if answer is not None:
        return Response(answer=answer, rationale=rationale)
    else:
        return None


def get_dataset(split: Split, use_instruct_prompt: bool):
    # [TODO] add split implementation
    raw_dataset = load_dataset("Jiayi-Pan/Countdown-Tasks-3to4", split="train")

    def process_fn(task: Task, idx: int) -> DatasetRow:
        if use_instruct_prompt:
            prompt = _create_instruct_prompt(task)
        else:
            raise NotImplementedError
        return {
            "prompt": prompt,
            "task": task,
            "extra_info": {"idx": idx},
        }

    dataset = raw_dataset.map(
        process_fn,
        with_indices=True,
        num_proc=os_utils.n_cores(),
    )
    return dataset


def _validate_equation(equation_str: str, valid_nums: list[int]) -> bool:
    """Validate that equation only uses available numbers and each number once."""
    try:
        # Define a regex pattern that only allows numbers, operators, parentheses, and whitespace
        allowed_pattern = r"^[\d+\-*/().\s]+$"
        has_only_valid_symbols = re.match(allowed_pattern, equation_str) is not None

        # Each number should be used exactly once
        nums_in_eq = [int(n) for n in re.findall(r"\d+", equation_str)]
        nums_used_exactly_once = sorted(nums_in_eq) == sorted(valid_nums)

        return has_only_valid_symbols and nums_used_exactly_once

    except Exception:
        return False


def _evaluate_equation(equation_str: str) -> int | None:
    try:
        # Evaluate the equation with restricted globals and locals
        result = eval(equation_str, {"__builtins__": None}, {})
        return result
    except Exception:
        return None


def compute_score(
    response_str: str, task: Task, fmt_score: float, score: float
) -> float:
    response = extract_response(response_str)
    if response is None:
        return 0

    equation_str = response.answer
    if equation_str is None:
        return 0

<<<<<<< HEAD
    if not _validate_equation(equation_str, task["nums"]):
        return fmt_score
=======
    earned_fmt_score = fmt_score * (response.rationale is not None)

    if not _validate_equation(equation_str, task["nums"]):
        return earned_fmt_score
>>>>>>> 673d5ccf

    answer = _evaluate_equation(equation_str)
    if answer is None:
        # seems a little weird to give formatting score
        # when equation doesn't parse. maybe this should be 0?
<<<<<<< HEAD
        return fmt_score
=======
        return earned_fmt_score
>>>>>>> 673d5ccf

    if math.isclose(answer, task["target"]):
        return score

<<<<<<< HEAD
    return fmt_score
=======
    return earned_fmt_score
>>>>>>> 673d5ccf
<|MERGE_RESOLUTION|>--- conflicted
+++ resolved
@@ -130,31 +130,18 @@
     if equation_str is None:
         return 0
 
-<<<<<<< HEAD
     if not _validate_equation(equation_str, task["nums"]):
         return fmt_score
-=======
-    earned_fmt_score = fmt_score * (response.rationale is not None)
 
-    if not _validate_equation(equation_str, task["nums"]):
-        return earned_fmt_score
->>>>>>> 673d5ccf
 
     answer = _evaluate_equation(equation_str)
     if answer is None:
         # seems a little weird to give formatting score
         # when equation doesn't parse. maybe this should be 0?
-<<<<<<< HEAD
         return fmt_score
-=======
-        return earned_fmt_score
->>>>>>> 673d5ccf
+
 
     if math.isclose(answer, task["target"]):
         return score
 
-<<<<<<< HEAD
-    return fmt_score
-=======
-    return earned_fmt_score
->>>>>>> 673d5ccf
+    return fmt_score